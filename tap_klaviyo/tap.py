--- conflicted
+++ resolved
@@ -44,11 +44,8 @@
         """
         return [
             streams.EventsStream(self),
-<<<<<<< HEAD
+            streams.ProfilesStream(self),
             streams.FlowsStream(self),
-=======
-            streams.ProfilesStream(self),
->>>>>>> a330f5cf
         ]
 
 
