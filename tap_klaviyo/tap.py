"""Klaviyo tap class."""

from __future__ import annotations

from singer_sdk import Tap
from singer_sdk import typing as th  # JSON schema typing helpers

# TODO: Import your custom stream types here:
from tap_klaviyo import streams


class TapKlaviyo(Tap):
    """Klaviyo tap class."""

    name = "tap-klaviyo"

    # TODO: Update this section with the actual config values you expect:
    config_jsonschema = th.PropertiesList(
        th.Property(
            "auth_token",
            th.StringType,
            required=True,
            secret=True,  # Flag config as protected.
            description="The token to authenticate against the API service",
        ),
        th.Property(
            "revision",
            th.StringType,
            required=True,
            description="Klaviyo API endpoint revision. https://developers.klaviyo.com/en/docs/api_versioning_and_deprecation_policy#versioning",
        ),
        th.Property(
            "start_date",
            th.DateTimeType,
            description="The earliest record date to sync",
        ),
    ).to_dict()

    def discover_streams(self) -> list[streams.KlaviyoStream]:
        """Return a list of discovered streams.

        Returns:
            A list of discovered streams.
        """
        return [
            streams.EventsStream(self),
            streams.CampaignsStream(self),
            streams.MetricsStream(self),
            streams.ProfilesStream(self),
<<<<<<< HEAD
            streams.FlowsStream(self),
=======
            streams.ListsStream(self)
>>>>>>> 2693b5f7
        ]


if __name__ == "__main__":
    TapKlaviyo.cli()<|MERGE_RESOLUTION|>--- conflicted
+++ resolved
@@ -47,11 +47,8 @@
             streams.CampaignsStream(self),
             streams.MetricsStream(self),
             streams.ProfilesStream(self),
-<<<<<<< HEAD
+            streams.ListsStream(self)
             streams.FlowsStream(self),
-=======
-            streams.ListsStream(self)
->>>>>>> 2693b5f7
         ]
 
 
