"""Stream type classes for tap-klaviyo."""

from __future__ import annotations

from pathlib import Path

from singer_sdk import typing as th  # JSON Schema typing helpers

from tap_klaviyo.client import KlaviyoStream

SCHEMAS_DIR = Path(__file__).parent / Path("./schemas")

class EventsStream(KlaviyoStream):
    """Define custom stream."""

    name = "events"
    path = "/events"
    primary_keys = ["id"]
    replication_key = "datetime"
    schema_filepath = SCHEMAS_DIR / "event.json"

    def get_url_params(
        self,
        context: dict | None,
        next_page_token: Any | None,
    ) -> dict[str, Any]:
        """Return a dictionary of values to be used in URL parameterization.

        Args:
            context: The stream context.
            next_page_token: The next page index or value.

        Returns:
            A dictionary of URL query parameters.
        """

        params: dict = {
            **self.base_url_params,
        }

        if next_page_token:
            params["page[cursor]"] = next_page_token

        if self.replication_key:
            filter_timestamp = self.get_starting_timestamp(context)
            params["filter"] = f"greater-than(datetime,{filter_timestamp})"

        return params

<<<<<<< HEAD
class CampaignsStream(KlaviyoStream):
=======
    def post_process(self, row: dict, context: dict | None = None) -> dict | None:
        row["datetime"] = row["attributes"]["datetime"]
        return row

# TODO: Change to CampaignsStream
class GroupsStream(KlaviyoStream):
>>>>>>> f734a78e
    """Define custom stream."""

    name = "campaigns"
    path = "/campaigns"
    primary_keys = ["id"]
    replication_key = None

    schema = th.PropertiesList(
        th.Property(
            "id",
            th.StringType,
            description="The campaign ID"),
        th.Property(
            "attributes",
            th.ObjectType(
                th.Property("name",
                    th.StringType,
                    description="The campaign name"
                ),
                th.Property(
                    "type",
                    th.StringType,
                    description="The campaign type"
                ),
                th.Property(
                    "status",
                    th.StringType,
                    description="The campaign status"
                ),
                th.Property(
                    "archived",
                    th.BooleanType,
                    description="Whether the campaign has been archived or not"
                ),
                th.Property(
                    "channel",
                    th.StringType,
                    description="The campaign channel"
                ),
                th.Property(
                    "message",
                    th.StringType,
                    description="The campaign message (id?)"
                ), #TODO: validate
                th.Property(
                    "created_at",
                    th.DateTimeType,
                    description="Timestamp when the campaign was created"
                ),
                th.Property(
                    "scheduled_at",
                    th.DateTimeType,
                    description="Timestamp when the campaign was scheduled"
                ),
                th.Property(
                    "updated_at",
                    th.DateTimeType,
                    description="Timestamp when the campaign was updated"
                ),
                th.Property(
                    "send_time",
                    th.StringType,
                    description="The campaign time when the campaign was sent"
                ),
            ),
        ),
    ).to_dict()

    def get_url_params(
        self,
        context: dict | None,
        next_page_token: Any | None,
    ) -> dict[str, Any]:
        """Return a dictionary of values to be used in URL parameterization.

        Args:
            context: The stream context.
            next_page_token: The next page index or value.

        Returns:
            A dictionary of URL query parameters.
        """
        params: dict = {
            **self.base_url_params,
        }

        if next_page_token:
            params["page[cursor]"] = next_page_token

        # TODO: Convert this to a config var
        # If the following line gets commented out, the tap will fail
        #params["filter"] = "greater-than(datetime,2023-02-22T00:00:00Z)"

        return params

class MetricsStream(KlaviyoStream):
    """Define custom stream."""

    name = "metrics"
    path = "/metrics"
    primary_keys = ["id"]
    replication_key = None

    schema = th.PropertiesList(
        th.Property(
            "id",
            th.StringType,
            description="The metric ID"),
        th.Property(
            "type",
            th.StringType,
            description="The metric type"),
        th.Property(
            "attributes",
            th.ObjectType(
                th.Property(
                    "name",
                    th.StringType,
                    description="The metric name"
                ),
                th.Property(
                    "created",
                    th.StringType,
                    description="Timestamp when the metric was created"
                ),
                th.Property( # TODO: This needs to be renamed?
                    "integration",
                    th.ObjectType(
                        th.Property(
                            "id",
                            th.StringType,
                            description="The name of the integration"
                        )
                    ),
                ),
            ),
        ),
    ).to_dict()

    def get_url_params(
        self,
        context: dict | None,
        next_page_token: Any | None,
    ) -> dict[str, Any]:
        """Return a dictionary of values to be used in URL parameterization.

        Args:
            context: The stream context.
            next_page_token: The next page index or value.

        Returns:
            A dictionary of URL query parameters.
        """
        params: dict = {
            **self.base_url_params,
        }

        if next_page_token:
            params["page[cursor]"] = next_page_token

        # TODO: Convert this to a config var
        # If the following line gets commented out, the tap will fail
        #params["filter"] = "greater-than(datetime,2023-02-22T00:00:00Z)"

        return params<|MERGE_RESOLUTION|>--- conflicted
+++ resolved
@@ -47,16 +47,12 @@
 
         return params
 
-<<<<<<< HEAD
-class CampaignsStream(KlaviyoStream):
-=======
     def post_process(self, row: dict, context: dict | None = None) -> dict | None:
         row["datetime"] = row["attributes"]["datetime"]
         return row
 
-# TODO: Change to CampaignsStream
-class GroupsStream(KlaviyoStream):
->>>>>>> f734a78e
+
+class CampaignsStream(KlaviyoStream):
     """Define custom stream."""
 
     name = "campaigns"
